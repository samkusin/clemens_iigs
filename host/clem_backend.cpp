#include "clem_backend.hpp"
#include "clem_disk_utils.hpp"
#include "clem_host_platform.h"
#include "clem_host_shared.hpp"
#include "clem_mem.h"
#include "clem_program_trace.hpp"
#include "clem_serializer.hpp"
#include "emulator.h"
#include "emulator_mmio.h"
#include "iocards/mockingboard.h"

#include <charconv>
#include <chrono>
#include <cstdarg>
#include <cstdlib>
#include <filesystem>
#include <fstream>
#include <optional>
#include <vector>

#include "fmt/format.h"

static constexpr unsigned kSlabMemorySize = 32 * 1024 * 1024;
static constexpr unsigned kInterpreterMemorySize = 1 * 1024 * 1024;
static constexpr unsigned kLogOutputLineLimit = 1024;
static constexpr unsigned kSmartPortDiskBlockCount = 32 * 1024 * 2; // 32 MB blocks

ClemensRunSampler::ClemensRunSampler() { reset(); }

void ClemensRunSampler::reset() {
    referenceFrameTimer = std::chrono::microseconds::zero();
    actualFrameTimer = std::chrono::microseconds::zero();
    sampledFrameTime = std::chrono::microseconds::zero();
    lastFrameTimePoint = std::chrono::high_resolution_clock::now();
    sampledClocksSpent = 0;
    sampledCyclesSpent = 0;
    sampledFramesPerSecond = 0.0f;
    sampledEmulatorSpeedMhz = 0.0f;
    actualEmulatorSpeedMhz = 0.0f;
    frameTimeBuffer.clear();
    clocksBuffer.clear();
    cyclesBuffer.clear();
}

void ClemensRunSampler::update(clem_clocks_duration_t clocksSpent, unsigned cyclesSpent) {
    auto currentFrameTimePoint = std::chrono::high_resolution_clock::now();
    auto actualFrameInterval = std::chrono::duration_cast<std::chrono::microseconds>(
        currentFrameTimePoint - lastFrameTimePoint);
    lastFrameTimePoint = currentFrameTimePoint;

    actualFrameTimer += actualFrameInterval;

    if (frameTimeBuffer.isFull()) {
        decltype(frameTimeBuffer)::ValueType lruFrametime;
        if (frameTimeBuffer.pop(lruFrametime)) {
            sampledFrameTime -= lruFrametime;
        }
    }
    frameTimeBuffer.push(actualFrameInterval);
    sampledFrameTime += actualFrameInterval;

    if (sampledFrameTime >= std::chrono::microseconds(100000)) {
        sampledFramesPerSecond = frameTimeBuffer.size() * 1e6 / sampledFrameTime.count();
    }

    //  calculate emulator speed by using cycles_spent * CLEM_CLOCKS_MEGA2_CYCLE
    //  as a reference for 1.023mhz where
    //    reference_clocks = cycles_spent * CLEM_CLOCKS_MEGA2_CYCLE
    //    acutal_clocks = sampledClocksSpent
    //    (reference / actual) * 1.023mhz is the emulator speed
    if (clocksBuffer.isFull()) {
        decltype(clocksBuffer)::ValueType lruClocksSpent = 0;
        clocksBuffer.pop(lruClocksSpent);
        sampledClocksSpent -= lruClocksSpent;
    }
    clocksBuffer.push(clocksSpent);
    sampledClocksSpent += clocksSpent;

    if (cyclesBuffer.isFull()) {
        decltype(cyclesBuffer)::ValueType lruCycles = 0;
        cyclesBuffer.pop(lruCycles);
        sampledCyclesSpent -= lruCycles;
    }
    cyclesBuffer.push(cyclesSpent);
    sampledCyclesSpent += cyclesSpent;
    if (sampledClocksSpent > (CLEM_CLOCKS_MEGA2_CYCLE * CLEM_MEGA2_CYCLES_PER_SECOND / 10)) {
        sampledEmulatorSpeedMhz =
            1.023 * double(CLEM_CLOCKS_MEGA2_CYCLE * sampledCyclesSpent) / sampledClocksSpent;
    }
    // TODO: calculate # cycles per second = actual mhz (for fast emulation mode)
}

template <typename... Args>
void ClemensBackend::localLog(int log_level, const char *msg, Args... args) {
    if (logOutput_.size() >= kLogOutputLineLimit)
        return;
    ClemensBackendOutputText logLine{
        log_level,
    };
    logLine.text = fmt::format(msg, args...);
    logOutput_.emplace_back(logLine);
}

ClemensBackend::ClemensBackend(std::string romPathname, const Config &config)
    : config_(config), slabMemory_(kSlabMemorySize, malloc(kSlabMemorySize)),
      mockingboard_(nullptr),
      interpreter_(cinek::FixedStack(kInterpreterMemorySize, malloc(kInterpreterMemorySize))),
      breakpoints_(std::move(config_.breakpoints)), logLevel_(CLEM_DEBUG_LOG_INFO),
      debugMemoryPage_(0x00), areInstructionsLogged_(false) {

    diskContainers_.fill(ClemensWOZDisk{});
    diskDrives_.fill(ClemensBackendDiskDriveState{});
    smartPortDrives_.fill(ClemensBackendDiskDriveState{});

    loggedInstructions_.reserve(10000);

    initEmulatedDiskLocalStorage();

    romBuffer_ = loadROM(romPathname.c_str());
    if (romBuffer_.isEmpty()) {
        //  TODO: load a dummy ROM, for now an empty buffer
        romBuffer_ = cinek::ByteBuffer((uint8_t *)slabMemory_.allocate(CLEM_IIGS_BANK_SIZE),
                                       CLEM_IIGS_BANK_SIZE);
        memset(romBuffer_.forwardSize(CLEM_IIGS_BANK_SIZE).first, 0, CLEM_IIGS_BANK_SIZE);
    }

    memset(&machine_, 0, sizeof(machine_));
    memset(&mmio_, 0, sizeof(mmio_));
    clemens_host_setup(&machine_, &ClemensBackend::emulatorLog, this);

    switch (config_.type) {
    case ClemensBackendConfig::Type::Apple2GS:
        initApple2GS();
        break;
    }

    //  TODO: Only use this when opcode debugging is enabled to save the no-op
    //        callback overhead
    clemens_opcode_callback(&machine_, &ClemensBackend::emulatorOpcodeCallback);

    for (size_t driveIndex = 0; driveIndex < diskDrives_.size(); ++driveIndex) {
        if (diskDrives_[driveIndex].imagePath.empty())
            continue;
        auto driveType = static_cast<ClemensDriveType>(driveIndex);
        if (!loadDisk(driveType, false)) {
            fmt::print("Failed to load image '{}' into drive {}\n",
                       diskDrives_[driveIndex].imagePath,
                       ClemensDiskUtilities::getDriveName(driveType));
        } else {
            fmt::print("Loaded image '{}' into drive {}\n", diskDrives_[driveIndex].imagePath,
                       ClemensDiskUtilities::getDriveName(driveType));
        }
    }

    for (size_t driveIndex = 0; driveIndex < smartPortDrives_.size(); ++driveIndex) {
        if (smartPortDrives_[driveIndex].imagePath.empty())
            continue;
        loadSmartPortDisk(driveIndex);
        fmt::print("Loaded SmartPort image '{}' into drive {}\n",
                   smartPortDrives_[driveIndex].imagePath, driveIndex);
    }

    clocksRemainingInTimeslice_ = 0;
    //  TODO: hacky - basically we start the machine in a stopped state, so a
    //  command queued for 'run' will start everything.  Maybe it isn't hacky?
    stepsRemaining_ = 0;
}

ClemensBackend::~ClemensBackend() {
    //  eject and save all disks
    for (auto diskDriveIt = diskDrives_.begin(); diskDriveIt != diskDrives_.end(); ++diskDriveIt) {
        auto &diskDrive = *diskDriveIt;
        if (diskDrive.imagePath.empty())
            continue;

        auto driveIndex = unsigned(diskDriveIt - diskDrives_.begin());
        auto driveType = static_cast<ClemensDriveType>(driveIndex);
        if (clemens_eject_disk_async(&mmio_, driveType, &disks_[driveIndex])) {
            saveDisk(driveType);
            localLog(CLEM_DEBUG_LOG_INFO, "Saved {}", diskDrive.imagePath);
        }
    }
    for (auto hardDriveIt = smartPortDrives_.begin(); hardDriveIt != smartPortDrives_.end();
         ++hardDriveIt) {
        auto &drive = *hardDriveIt;
        if (drive.imagePath.empty())
            continue;
        auto driveIndex = unsigned(hardDriveIt - smartPortDrives_.begin());
        ClemensSmartPortDevice device;
        clemens_remove_smartport_disk(&mmio_, driveIndex, &device);
        smartPortDisks_[driveIndex].destroySmartPortDevice(&device);
        saveSmartPortDisk(driveIndex);
        localLog(CLEM_DEBUG_LOG_INFO, "Saved {}", drive.imagePath);
    }

    saveBRAM();
<<<<<<< HEAD
    return res;
}

void ClemensBackend::enableFastEmulation(bool enable) {
    queue(Command{Command::FastEmulation, fmt::format("{}", enable ? 1 : 0)});
}

bool ClemensBackend::enableFastEmulation(const std::string_view &inputParam) {
    int value = 0;
    if (std::from_chars(inputParam.data(), inputParam.data() + inputParam.size(), value).ec !=
        std::errc{}) {
        return false;
    }
    config_.enableFastEmulation = value > 0;
    return true;
}

void ClemensBackend::runScript(std::string command) {
    queue(Command{Command::RunScript, std::move(command)});
}
=======
>>>>>>> 30e10196

    //  TODO: clemens_mmio_card_eject() will clear the slot but it still needs
    //        to be destroyed by the app
    for (int i = 0; i < CLEM_CARD_SLOT_COUNT; ++i) {
        destroyCard(mmio_.card_slot[i]);
        mmio_.card_slot[i] = NULL;
    }

    free(slabMemory_.getHead());
}

//  TODO: Move into Clemens API clemens_mmio_find_card_name()
static ClemensCard *findMockingboardCard(ClemensMMIO *mmio) {
    for (int cardIdx = 0; cardIdx < CLEM_CARD_SLOT_COUNT; ++cardIdx) {
        if (mmio->card_slot[cardIdx]) {
            const char *cardName =
                mmio->card_slot[cardIdx]->io_name(mmio->card_slot[cardIdx]->context);
            if (!strcmp(cardName, kClemensCardMockingboardName)) {
                return mmio->card_slot[cardIdx];
            }
        }
    }
    return NULL;
}

uint8_t *ClemensBackend::unserializeAllocate(unsigned sz, void *context) {
    //  TODO: allocation from a slab that doesn't reset may cause problems if the
    //        snapshots require allocation per load - take a look at how to fix
    //        this (like a separate slab for data that is unserialized requiring
    //        allocation like memory banks, mix buffers, etc (see serializer.h))
    auto *host = reinterpret_cast<ClemensBackend *>(context);
    return (uint8_t *)host->slabMemory_.allocate(sz);
}

bool ClemensBackend::loadDisk(ClemensDriveType driveType, bool allowBlank) {
    diskBuffer_.reset();
    auto imagePath =
        std::filesystem::path(config_.diskLibraryRootPath) / diskDrives_[driveType].imagePath;
    std::ifstream input(imagePath, std::ios_base::in | std::ios_base::binary);
    if (input.is_open()) {
        input.seekg(0, std::ios_base::end);
        size_t inputImageSize = input.tellg();
        if (inputImageSize <= (size_t)diskBuffer_.getCapacity()) {
            auto bits = diskBuffer_.forwardSize(inputImageSize);
            input.seekg(0);
            input.read((char *)bits.first, inputImageSize);
            if (input.good()) {
                diskContainers_[driveType].nib = &disks_[driveType];
                auto parseBuffer = cinek::ConstCastRange<uint8_t>(bits);
                if (ClemensDiskUtilities::parseWOZ(&diskContainers_[driveType], parseBuffer)) {
                    if (clemens_assign_disk(&mmio_, driveType, &disks_[driveType])) {
                        return true;
                    }
                }
            }
        }
    } else if (allowBlank) {
        ClemensDiskUtilities::createEmptyDisk(driveType, disks_[driveType]);
        if (ClemensDiskUtilities::createWOZ(&diskContainers_[driveType], &disks_[driveType])) {
            if (clemens_assign_disk(&mmio_, driveType, &disks_[driveType])) {
                return true;
            }
        }
        return true;
    }
    diskDrives_[driveType].imagePath.clear();
    return false;
}

bool ClemensBackend::saveDisk(ClemensDriveType driveType) {
    diskBuffer_.reset();
    auto writeOut = diskBuffer_.forwardSize(diskBuffer_.getCapacity());

    size_t writeOutCount = cinek::length(writeOut);
    diskContainers_[driveType].nib = &disks_[driveType];
    if (!clem_woz_serialize(&diskContainers_[driveType], writeOut.first, &writeOutCount)) {
        return false;
    }

    auto imagePath =
        std::filesystem::path(config_.diskLibraryRootPath) / diskDrives_[driveType].imagePath;

    std::ofstream out(imagePath, std::ios_base::out | std::ios_base::binary);
    if (out.fail())
        return false;
    out.write((char *)writeOut.first, writeOutCount);
    if (out.fail() || out.bad())
        return false;
    return true;
}

void ClemensBackend::loadSmartPortDisk(unsigned driveIndex) {
    //  load into our HDD slot
    auto imagePath =
        std::filesystem::path(config_.diskLibraryRootPath) / smartPortDrives_[driveIndex].imagePath;
    std::ifstream input(imagePath, std::ios_base::in | std::ios_base::binary);
    if (input.is_open()) {
        auto sz = input.seekg(0, std::ios_base::end).tellg();
        std::vector<uint8_t> buffer(sz);
        input.seekg(0);
        input.read((char *)buffer.data(), sz);
        smartPortDisks_[driveIndex] = ClemensSmartPortDisk(std::move(buffer));
    } else {
        auto diskData = ClemensSmartPortDisk::createData(kSmartPortDiskBlockCount);
        smartPortDisks_[driveIndex] = ClemensSmartPortDisk(std::move(diskData));
    }
    ClemensSmartPortDevice device;
    clemens_assign_smartport_disk(&mmio_, driveIndex,
                                  smartPortDisks_[driveIndex].createSmartPortDevice(&device));
}

bool ClemensBackend::saveSmartPortDisk(unsigned driveIndex) {
    auto &drive = smartPortDrives_[driveIndex];
    auto &disk = smartPortDisks_[driveIndex].getDisk();
    auto imagePath = std::filesystem::path(config_.diskLibraryRootPath) / drive.imagePath;
    std::ofstream out(imagePath, std::ios_base::out | std::ios_base::binary);
    if (out.fail())
        return false;
    out.write((char *)disk.image_buffer, disk.image_buffer_length);
    if (out.fail() || out.bad())
        return false;
    return true;
}

//  from the emulator, obtain the number of clocks per second desired
//
static int64_t calculateClocksPerTimeslice(ClemensMMIO *mmio, unsigned hz) {
    bool is_machine_slow;
    return int64_t(clemens_clocks_per_second(mmio, &is_machine_slow) / hz);
}

bool ClemensBackend::isRunning() const {
    return !stepsRemaining_.has_value() || *stepsRemaining_ > 0;
}

#if defined(__GNUC__)
#if !defined(__clang__)
//  Despite guarding with std::optional<>::has_value(), annoying GCC warning
//  that I may be accessing an uninitialized optional with a folloing value
//  access (if has_value() returns true) - which is the accepted method
//  or checking optionals if exception handling is turned off
//  https://gcc.gnu.org/bugzilla/show_bug.cgi?id=80635
#pragma GCC diagnostic push
#pragma GCC diagnostic ignored "-Wmaybe-uninitialized"
#endif
#endif

ClemensCommandQueue::DispatchResult
ClemensBackend::main(ClemensBackendState &backendState,
                     const ClemensCommandQueue::ResultBuffer &commandResults,
                     PublishStateDelegate delegate) {

    unsigned emulatorRefreshFrequency = 60;
    std::optional<unsigned> hitBreakpoint;

<<<<<<< HEAD
    double emulatorTimeScalar = 1.0; //  used for fast emulation

    while (!isTerminated) {
        bool isRunning = !stepsRemaining.has_value() || *stepsRemaining > 0;
        bool publishState = false;
        bool updateSeqNo = false;

        std::unique_lock<std::mutex> queuelock(commandQueueMutex_);
        if (!isRunning) {
            //  waiting for commands
            commandQueueCondition_.wait(queuelock, [this] { return !commandQueue_.empty(); });
        }

        //  TODO: we may just be able to use a vector for the command queue and
        //        create a local copy of the queue to minimize time spent executing
        //        commands.   the mutex seems to be used just for adds to the
        //        command queue.
        while (!commandQueue_.empty() && !isTerminated) {
            auto command = commandQueue_.front();
            commandQueue_.pop_front();
            bool commandFailed = false;

            switch (command.type) {
            case Command::Terminate:
                isTerminated = true;
                break;
            case Command::ResetMachine:
                resetMachine();
                isMachineReady = true;
                mockingboard = findMockingboardCard(&mmio_);
                break;
            case Command::SetHostUpdateFrequency:
                emulatorRefreshFrequency = std::stoul(command.operand);
                if (emulatorRefreshFrequency) {
                    fixedFrameInterval =
                        std::chrono::microseconds((long)std::floor(1e6 / emulatorRefreshFrequency));
                } else {
                    fixedFrameInterval = std::chrono::microseconds::zero();
                }
                break;
            case Command::RunMachine:
                stepsRemaining = std::nullopt;
                isRunning = true;
                runSampler.reset();
                break;
            case Command::StepMachine:
                *stepsRemaining = stepMachine(command.operand);
                isRunning = true;
                runSampler.reset();
                break;
            case Command::Publish:
                publishState = true;
                break;
            case Command::InsertDisk:
                if (!insertDisk(command.operand, false))
                    commandFailed = true;
                break;
            case Command::InsertBlankDisk:
                if (!insertDisk(command.operand, true))
                    commandFailed = true;
                break;
            case Command::EjectDisk:
                ejectDisk(command.operand);
                break;
            case Command::WriteProtectDisk:
                writeProtectDisk(command.operand);
                break;
            case Command::Input:
                inputMachine(command.operand);
                break;
            case Command::Break:
                stepsRemaining = 0;
                break;
            case Command::AddBreakpoint:
                if (!addBreakpoint(command.operand))
                    commandFailed = true;
                break;
            case Command::DelBreakpoint:
                if (!delBreakpoint(command.operand))
                    commandFailed = true;
                break;
            case Command::DebugMemoryPage:
                debugMemoryPage_ = (uint8_t)(std::stoul(command.operand));
                break;
            case Command::WriteMemory:
                writeMemory(command.operand);
                break;
            case Command::DebugLogLevel:
                logLevel_ = (int)(std::stol(command.operand));
                break;
            case Command::DebugMessage:
                debugMessage = std::move(command.operand);
                break;
            case Command::DebugProgramTrace:
                if (!programTrace(command.operand))
                    commandFailed = true;
                break;
            case Command::SaveMachine:
                if (!saveSnapshot(command.operand))
                    commandFailed = true;
                break;
            case Command::LoadMachine:
                if (loadSnapshot(command.operand)) {
                    mockingboard = findMockingboardCard(&mmio_);
                } else {
                    //  TODO: this should force a restart - hopefully the
                    //        frontend will save the current state prior to loading
                    //        a new one to avoid data loss.
                    commandFailed = true;
                }
                break;
            case Command::FastEmulation:
                if (!enableFastEmulation(command.operand))
                    commandFailed = true;
                break;
            case Command::RunScript:
                if (!runScriptCommand(command.operand)) {
                    commandFailed = true;
                }
                break;
            case Command::Undefined:
                break;
            }

            if (command.type != Command::Publish && command.type != Command::Input) {
                //   queue command result
                ClemensBackendResult commandResult;
                commandResult.cmd = std::move(command);
                commandResult.type =
                    commandFailed ? ClemensBackendResult::Failed : ClemensBackendResult::Succeeded;
                commandResults.emplace_back(commandResult);
            }
        }
        queuelock.unlock();

        //  TODO: these edge cases seem sloppy - but we'll need to prevent the
        //        thread from spinning if the machine will not run
        if (!isMachineReady || emulatorRefreshFrequency == 0) {
            std::this_thread::sleep_for(std::chrono::milliseconds(15));
            continue;
        }
        //  if isRunning is false, we use a condition var/wait to hold the thread
        if (isRunning && !isTerminated) {
            //  Run the emulator in either 'step' or 'run' mode.
            //
            //  RUN MODE executes several instructions in time slices to maximize
            //  performance while providing feedback to the frontend.
            //
            //  STEP MODE executes a single instruction and decrements a 'step' counter
            //
            //  If neither mode is applicable, the emulator holds and this loop will
            //  wait for commands from the frontend
            //
            areInstructionsLogged_ = stepsRemaining.has_value() && (*stepsRemaining > 0);

            const time_t kEpoch1904To1970Seconds = 2082844800;
            auto epoch_time_1904 =
                (std::chrono::system_clock::to_time_t(std::chrono::system_clock::now()) +
                 kEpoch1904To1970Seconds);

            clemens_rtc_set(&mmio_, (unsigned)epoch_time_1904);

            // TODO: this should be an adaptive scalar to support a variety of devices.
            // Though if the emulator runs hot (cannot execute the desired cycles in enough time),
            // that shouldn't matter too much given that this 'speed boost' is meant to be
            // temporary, and the emulator should catch up once the IWM is inactive.
            if (clemens_is_drive_io_active(&mmio_) && config_.enableFastEmulation) {
                emulatorTimeScalar = 8.0;
            } else {
                emulatorTimeScalar = 1.0;
            }
            auto lastClocksSpent = machine_.tspec.clocks_spent;
            int64_t clocksPerTimeslice =
                calculateClocksPerTimeslice(&mmio_, emulatorRefreshFrequency) * emulatorTimeScalar;

            clocksRemainingInTimeslice += clocksPerTimeslice;

            machine_.cpu.cycles_spent = 0;
            while (clocksRemainingInTimeslice > 0 &&
                   (!stepsRemaining.has_value() || *stepsRemaining > 0)) {
                clem_clocks_time_t pre_emulate_time = machine_.tspec.clocks_spent;
                clemens_emulate_cpu(&machine_);
                clemens_emulate_mmio(&machine_, &mmio_);
                clem_clocks_duration_t emulate_step_clocks =
                    machine_.tspec.clocks_spent - pre_emulate_time;
                clocksRemainingInTimeslice -= emulate_step_clocks;
                if (stepsRemaining.has_value()) {
                    stepsRemaining = *stepsRemaining - 1;
                }
                //  TODO: MMIO bypass
                if (!breakpoints_.empty()) {
                    if ((hitBreakpoint = checkHitBreakpoint()).has_value()) {
                        stepsRemaining = 0;
                        break;
                    }
                }
            } // clocksRemainingInTimeslice

            if (stepsRemaining.has_value() && *stepsRemaining == 0) {
                //  if we've finished stepping through code, we are also done with our
                //  timeslice and will wait for a new step/run request
                clocksRemainingInTimeslice = 0;
                isRunning = false;
                areInstructionsLogged_ = false;
=======
    unsigned emulatorVblsPerFrame = 1; // used for fast emulation

    bool isMachineRunning = isRunning();

    if (isMachineRunning) {
        //  Run the emulator in either 'step' or 'run' mode.
        //
        //  RUN MODE executes several instructions in time slices to maximize
        //  performance while providing feedback to the frontend.
        //
        //  STEP MODE executes a single instruction and decrements a 'step' counter
        //
        //  If neither mode is applicable, the emulator holds and this loop will
        //  wait for commands from the frontend
        //
        areInstructionsLogged_ = stepsRemaining_.has_value() && (*stepsRemaining_ > 0);

        const time_t kEpoch1904To1970Seconds = 2082844800;
        auto epoch_time_1904 =
            (std::chrono::system_clock::to_time_t(std::chrono::system_clock::now()) +
             kEpoch1904To1970Seconds);

        clemens_rtc_set(&mmio_, (unsigned)epoch_time_1904);

        // TODO: this should be an adaptive scalar to support a variety of devices.
        // Though if the emulator runs hot (cannot execute the desired cycles in enough time),
        // that shouldn't matter too much given that this 'speed boost' is meant to be
        // temporary, and the emulator should catch up once the IWM is inactive.
        if (clemens_is_drive_io_active(&mmio_)) {
            emulatorVblsPerFrame = 4;
        } else {
            emulatorVblsPerFrame = 1;
        }
        auto lastClocksSpent = machine_.tspec.clocks_spent;
        machine_.cpu.cycles_spent = 0;

        unsigned emulatorVblCounter = emulatorVblsPerFrame;
        bool vblActive = mmio_.vgc.vbl_started;
        while (emulatorVblCounter > 0 && isRunning()) {
            clem_clocks_time_t pre_emulate_time = machine_.tspec.clocks_spent;
            clemens_emulate_cpu(&machine_);
            clemens_emulate_mmio(&machine_, &mmio_);
            if (vblActive && !mmio_.vgc.vbl_started) {
                emulatorVblCounter--;
>>>>>>> 30e10196
            }
            vblActive = mmio_.vgc.vbl_started;
            clem_clocks_duration_t emulate_step_clocks =
                machine_.tspec.clocks_spent - pre_emulate_time;
            if (stepsRemaining_.has_value()) {
                stepsRemaining_ = *stepsRemaining_ - 1;
            }
            //  TODO: MMIO bypass
            if (!breakpoints_.empty()) {
                if ((hitBreakpoint = checkHitBreakpoint()).has_value()) {
                    stepsRemaining_ = 0;
                    break;
                }
            }
        }

        if (stepsRemaining_.has_value() && *stepsRemaining_ == 0) {
            //  if we've finished stepping through code, we are also done with our
            //  timeslice and will wait for a new step/run request
            clocksRemainingInTimeslice_ = 0;
            isMachineRunning = false;
            areInstructionsLogged_ = false;
        }

        runSampler_.update((clem_clocks_duration_t)(machine_.tspec.clocks_spent - lastClocksSpent),
                           machine_.cpu.cycles_spent);

        for (auto diskDriveIt = diskDrives_.begin(); diskDriveIt != diskDrives_.end();
             ++diskDriveIt) {
            auto &diskDrive = *diskDriveIt;
            auto driveIndex = unsigned(diskDriveIt - diskDrives_.begin());
            auto driveType = static_cast<ClemensDriveType>(driveIndex);
            auto *clemensDrive = clemens_drive_get(&mmio_, driveType);
            diskDrive.isSpinning = clemensDrive->is_spindle_on;
            diskDrive.isWriteProtected = clemensDrive->disk.is_write_protected;
            diskDrive.saveFailed = false;
            if (diskDrive.isEjecting) {
                if (clemens_eject_disk_async(&mmio_, driveType, &disks_[driveIndex])) {
                    diskDrive.isEjecting = false;
                    if (!saveDisk(driveType))
                        diskDrive.saveFailed = true;
                    diskDrive.imagePath.clear();
                    ClemensDiskUtilities::createEmptyDisk(driveType, disks_[driveType]);
                }
            }
        }
        for (auto diskDriveIt = smartPortDrives_.begin(); diskDriveIt != smartPortDrives_.end();
             ++diskDriveIt) {
            auto &diskDrive = *diskDriveIt;
            // auto driveIndex = unsigned(diskDriveIt - smartPortDrives_.begin());
            //  auto *clemensUnit = clemens_smartport_unit_get(&mmio_, driveIndex);
            //   TODO: detect SmartPort drive status - enable2 only detects if the
            //         whole bus is active - which may be fine for now since we just support
            //         one SmartPort drive!
            diskDrive.isSpinning = mmio_.dev_iwm.enable2;
            diskDrive.isWriteProtected = false;
            diskDrive.saveFailed = false;
            if (diskDrive.isEjecting) {
                //  TODO: SmartPort drive ejection
            }
        }
    }

    backendState.machine = &machine_;
    backendState.mmio = &mmio_;
    backendState.fps = runSampler_.sampledFramesPerSecond;
    backendState.isRunning = isMachineRunning;
    if (programTrace_ != nullptr) {
        backendState.isTracing = true;
        backendState.isIWMTracing = programTrace_->isIWMLoggingEnabled();
    } else {
        backendState.isTracing = false;
        backendState.isIWMTracing = false;
    }
    backendState.mmioWasInitialized = clemens_is_mmio_initialized(&mmio_);
    if (backendState.mmioWasInitialized) {
        ClemensAudio audio;
        clemens_get_monitor(&backendState.monitor, &mmio_);
        clemens_get_text_video(&backendState.text, &mmio_);
        clemens_get_graphics_video(&backendState.graphics, &machine_, &mmio_);
        if (clemens_get_audio(&backendState.audio, &mmio_)) {
            if (mockingboard_) {
                auto &audio = backendState.audio;
                float *audio_frame_head =
                    reinterpret_cast<float *>(audio.data + audio.frame_start * audio.frame_stride);
                clem_card_ay3_render(mockingboard_, audio_frame_head, audio.frame_count,
                                     audio.frame_stride / sizeof(float),
                                     config_.audioSamplesPerSecond);
            }
        }
    } else {
        memset(&backendState.monitor, 0, sizeof(backendState.monitor));
        memset(&backendState.text, 0, sizeof(backendState.text));
        memset(&backendState.graphics, 0, sizeof(backendState.graphics));
        memset(&backendState.audio, 0, sizeof(backendState.audio));
    }
    backendState.hostCPUID = clem_host_get_processor_number();
    backendState.logLevel = logLevel_;
    backendState.logBufferStart = logOutput_.data();
    backendState.logBufferEnd = logOutput_.data() + logOutput_.size();
    backendState.bpBufferStart = breakpoints_.data();
    backendState.bpBufferEnd = breakpoints_.data() + breakpoints_.size();
    if (hitBreakpoint.has_value()) {
        backendState.bpHitIndex = *hitBreakpoint;
    }

    backendState.diskDrives = diskDrives_.data();
    backendState.smartDrives = smartPortDrives_.data();
    backendState.logInstructionStart = loggedInstructions_.data();
    backendState.logInstructionEnd = loggedInstructions_.data() + loggedInstructions_.size();

    //  read IO memory from bank 0xe0 which ignores memory shadow settings
    if (backendState.mmioWasInitialized) {
        for (uint16_t ioAddr = 0xc000; ioAddr < 0xc0ff; ++ioAddr) {
            clem_read(&machine_, &backendState.ioPageValues[ioAddr - 0xc000], ioAddr, 0xe0,
                      CLEM_MEM_FLAG_NULL);
        }
    }
    backendState.debugMemoryPage = debugMemoryPage_;
    backendState.emulatorSpeedMhz = runSampler_.sampledEmulatorSpeedMhz;
    backendState.fastEmulationOn = emulatorVblsPerFrame > 1.0f;

    ClemensCommandQueue commands;
    delegate(commands, commandResults, backendState);

    if (backendState.mmioWasInitialized) {
        clemens_audio_next_frame(&mmio_, backendState.audio.frame_count);
    }
    logOutput_.clear();
    loggedInstructions_.clear();

    auto result = commands.dispatchAll(*this);
    //  if we're starting a run, reset the sampler so framerate can be calculated correctly
    if (isMachineRunning != isRunning()) {
        if (!isMachineRunning) {
            runSampler_.reset();
        }
    }

    return result;
}

#if defined(__GNUC__)
#if !defined(__clang__)
#pragma GCC diagnostic pop
#endif
#endif

std::optional<unsigned> ClemensBackend::checkHitBreakpoint() {
    for (auto it = breakpoints_.begin(); it != breakpoints_.end(); ++it) {
        uint16_t b_adr = (uint16_t)(it->address & 0xffff);
        uint8_t b_bank = (uint8_t)(it->address >> 16);
        unsigned index = (unsigned)(it - breakpoints_.begin());
        switch (it->type) {
        case ClemensBackendBreakpoint::Execute:
            if (machine_.cpu.regs.PBR == b_bank && machine_.cpu.regs.PC == b_adr) {
                return index;
            }
            break;
        case ClemensBackendBreakpoint::DataRead:
        case ClemensBackendBreakpoint::Write:
            if (machine_.cpu.pins.bank == b_bank && machine_.cpu.pins.adr == b_adr) {
                if (machine_.cpu.pins.vdaOut) {
                    if (it->type == ClemensBackendBreakpoint::DataRead &&
                        machine_.cpu.pins.rwbOut) {
                        return index;
                    } else if (it->type == ClemensBackendBreakpoint::Write &&
                               !machine_.cpu.pins.rwbOut) {
                        return index;
                    }
                }
            }
            break;
        case ClemensBackendBreakpoint::IRQ:
            if (machine_.cpu.state_type == kClemensCPUStateType_IRQ) {
                return index;
            }
            break;
        default:
            assert(false);
            break;
        }
    }
    return std::nullopt;
}

void ClemensBackend::initEmulatedDiskLocalStorage() {
    diskBuffer_ = cinek::ByteBuffer((uint8_t *)slabMemory_.allocate(CLEM_DISK_35_MAX_DATA_SIZE),
                                    CLEM_DISK_35_MAX_DATA_SIZE + 4096);
    disks_.fill(ClemensNibbleDisk{});
    disks_[kClemensDrive_3_5_D1].bits_data =
        (uint8_t *)slabMemory_.allocate(CLEM_DISK_35_MAX_DATA_SIZE);
    disks_[kClemensDrive_3_5_D1].bits_data_end =
        disks_[kClemensDrive_3_5_D1].bits_data + CLEM_DISK_35_MAX_DATA_SIZE;
    disks_[kClemensDrive_3_5_D2].bits_data =
        (uint8_t *)slabMemory_.allocate(CLEM_DISK_35_MAX_DATA_SIZE);
    disks_[kClemensDrive_3_5_D2].bits_data_end =
        disks_[kClemensDrive_3_5_D2].bits_data + CLEM_DISK_35_MAX_DATA_SIZE;

    disks_[kClemensDrive_5_25_D1].bits_data =
        (uint8_t *)slabMemory_.allocate(CLEM_DISK_525_MAX_DATA_SIZE);
    disks_[kClemensDrive_5_25_D1].bits_data_end =
        disks_[kClemensDrive_5_25_D1].bits_data + CLEM_DISK_525_MAX_DATA_SIZE;
    disks_[kClemensDrive_5_25_D2].bits_data =
        (uint8_t *)slabMemory_.allocate(CLEM_DISK_525_MAX_DATA_SIZE);
    disks_[kClemensDrive_5_25_D2].bits_data_end =
        disks_[kClemensDrive_5_25_D2].bits_data + CLEM_DISK_525_MAX_DATA_SIZE;

    //  some sanity values to initialize
    for (size_t driveIndex = 0; driveIndex < diskDrives_.size(); ++driveIndex) {
        auto &diskDrive = diskDrives_[driveIndex];
        diskDrive.isEjecting = false;
        diskDrive.isSpinning = false;
        diskDrive.isWriteProtected = true;
        diskDrive.saveFailed = false;
        diskDrive.imagePath = config_.diskDriveStates[driveIndex].imagePath;
    }

    for (size_t driveIndex = 0; driveIndex < smartPortDrives_.size(); ++driveIndex) {
        auto &diskDrive = smartPortDrives_[driveIndex];
        diskDrive.isEjecting = false;
        diskDrive.isSpinning = false;
        diskDrive.isWriteProtected = true;
        diskDrive.saveFailed = false;
        diskDrive.imagePath = config_.smartPortDriveStates[driveIndex].imagePath;
    }
}

cinek::ByteBuffer ClemensBackend::loadROM(const char *romPathname) {
    cinek::ByteBuffer romBuffer;
    std::ifstream romFileStream(romPathname, std::ios::binary | std::ios::ate);
    unsigned romMemorySize = 0;

    if (romFileStream.is_open()) {
        romMemorySize = unsigned(romFileStream.tellg());
        romBuffer =
            cinek::ByteBuffer((uint8_t *)slabMemory_.allocate(romMemorySize), romMemorySize);
        romFileStream.seekg(0, std::ios::beg);
        romFileStream.read((char *)romBuffer.forwardSize(romMemorySize).first, romMemorySize);
        romFileStream.close();
    }
    return romBuffer;
}

void ClemensBackend::initApple2GS() {
    const unsigned kFPIBankCount = CLEM_IIGS_FPI_MAIN_RAM_BANK_LIMIT;
    const uint32_t kClocksPerFastCycle = CLEM_CLOCKS_FAST_CYCLE;
    const uint32_t kClocksPerSlowCycle = CLEM_CLOCKS_MEGA2_CYCLE;
    int result =
        clemens_init(&machine_, kClocksPerSlowCycle, kClocksPerFastCycle, romBuffer_.getHead(),
                     romBuffer_.getSize(), slabMemory_.allocate(CLEM_IIGS_BANK_SIZE),
                     slabMemory_.allocate(CLEM_IIGS_BANK_SIZE),
                     slabMemory_.allocate(CLEM_IIGS_BANK_SIZE * kFPIBankCount), kFPIBankCount);
    clem_mmio_init(&mmio_, &machine_.dev_debug, machine_.mem.bank_page_map,
                   machine_.tspec.clocks_step_mega2, slabMemory_.allocate(2048 * 7), kFPIBankCount);
    if (result < 0) {
        fmt::print("Clemens library failed to initialize with err code (%d)\n", result);
        return;
    }
    loadBRAM();

    //  TODO: It seems the internal audio code expects 2 channel float PCM,
    //        so we only need buffer size and frequency.
    ClemensAudioMixBuffer audioMixBuffer;
    audioMixBuffer.frames_per_second = config_.audioSamplesPerSecond;
    audioMixBuffer.stride = 2 * sizeof(float);
    audioMixBuffer.frame_count = audioMixBuffer.frames_per_second / 4;
    audioMixBuffer.data =
        (uint8_t *)(slabMemory_.allocate(audioMixBuffer.frame_count * audioMixBuffer.stride));
    clemens_assign_audio_mix_buffer(&mmio_, &audioMixBuffer);

    //  TODO: clemens API clemens_mmio_card_insert()
    for (size_t cardIdx = 0; cardIdx < config_.cardNames.size(); ++cardIdx) {
        auto &cardName = config_.cardNames[cardIdx];
        if (!cardName.empty()) {
            mmio_.card_slot[cardIdx] = createCard(cardName.c_str());
        } else {
            mmio_.card_slot[cardIdx] = NULL;
        }
    }

    mockingboard_ = findMockingboardCard(&mmio_);
}

void ClemensBackend::saveBRAM() {
    bool isDirty = false;
    const uint8_t *bram = clemens_rtc_get_bram(&mmio_, &isDirty);
    if (!isDirty)
        return;
    auto bramPath = std::filesystem::path(config_.dataRootPath) / "clem.bram";
    std::ofstream bramFile(bramPath, std::ios::binary);
    if (bramFile.is_open()) {
        bramFile.write((char *)bram, CLEM_RTC_BRAM_SIZE);
    } else {
        //  TODO: display error?
    }
}

void ClemensBackend::loadBRAM() {
    auto bramPath = std::filesystem::path(config_.dataRootPath) / "clem.bram";
    std::ifstream bramFile(bramPath, std::ios::binary);
    if (bramFile.is_open()) {
        bramFile.read((char *)mmio_.dev_rtc.bram, CLEM_RTC_BRAM_SIZE);
    } else {
        //  TODO: display warning?
    }
}

void ClemensBackend::emulatorLog(int log_level, ClemensMachine *machine, const char *msg) {
    auto *host = reinterpret_cast<ClemensBackend *>(machine->debug_user_ptr);
    if (host->logLevel_ > log_level)
        return;
    if (host->logOutput_.size() >= kLogOutputLineLimit)
        return;

    host->logOutput_.emplace_back(ClemensBackendOutputText{log_level, msg});
}

//  If enabled, this emulator issues this callback per instruction
//  This is great for debugging but should be disabled otherwise (see TODO)
void ClemensBackend::emulatorOpcodeCallback(struct ClemensInstruction *inst, const char *operand,
                                            void *this_ptr) {
    auto *host = reinterpret_cast<ClemensBackend *>(this_ptr);
    if (host->programTrace_) {
        host->programTrace_->addExecutedInstruction(host->nextTraceSeq_++, *inst, operand,
                                                    host->machine_);
    }
    if (!host->areInstructionsLogged_)
        return;
    host->loggedInstructions_.emplace_back();
    auto &loggedInst = host->loggedInstructions_.back();
    loggedInst.data = *inst;
    strncpy(loggedInst.operand, operand, sizeof(loggedInst.operand) - 1);
    loggedInst.operand[sizeof(loggedInst.operand) - 1] = '\0';
}

///////////////////////////////////////////////////////////////////////////////

void ClemensBackend::assignPropertyToU32(MachineProperty property, uint32_t value) {
    bool emulation = machine_.cpu.pins.emulation;
    bool acc8 = emulation || (machine_.cpu.regs.P & kClemensCPUStatus_MemoryAccumulator) != 0;
    bool idx8 = emulation || (machine_.cpu.regs.P & kClemensCPUStatus_Index) != 0;

    switch (property) {
    case MachineProperty::RegA:
        if (acc8)
            machine_.cpu.regs.A = (machine_.cpu.regs.A & 0xff00) | (uint16_t)(value & 0xff);
        else
            machine_.cpu.regs.A = (uint16_t)(value & 0xffff);
        break;
    case MachineProperty::RegB:
        machine_.cpu.regs.A = (machine_.cpu.regs.A & 0xff) | (uint16_t)((value & 0xff) << 8);
        break;
    case MachineProperty::RegC:
        machine_.cpu.regs.A = (uint16_t)(value & 0xffff);
        break;
    case MachineProperty::RegX:
        if (emulation)
            machine_.cpu.regs.X = (uint16_t)(value & 0xff);
        else if (idx8)
            machine_.cpu.regs.X = (machine_.cpu.regs.X & 0xff00) | (uint16_t)(value & 0xff);
        else
            machine_.cpu.regs.X = (uint16_t)(value & 0xffff);
        break;
    case MachineProperty::RegY:
        if (emulation)
            machine_.cpu.regs.Y = (uint16_t)(value & 0xff);
        else if (idx8)
            machine_.cpu.regs.Y = (machine_.cpu.regs.Y & 0xff00) | (uint16_t)(value & 0xff);
        else
            machine_.cpu.regs.Y = (uint16_t)(value & 0xffff);
        break;
    case MachineProperty::RegP:
        if (emulation) {
            machine_.cpu.regs.P = (value & 0x30); // do not affect MX flags
        } else {
            machine_.cpu.regs.P = (value & 0xff);
        }
        break;
    case MachineProperty::RegD:
        machine_.cpu.regs.D = (uint16_t)(value & 0xffff);
        break;
    case MachineProperty::RegSP:
        if (emulation) {
            machine_.cpu.regs.S = (machine_.cpu.regs.S & 0xff00) | (uint16_t)(value & 0xff);
        } else {
            machine_.cpu.regs.S = (uint16_t)(value & 0xffff);
        }
        break;
    case MachineProperty::RegDBR:
        machine_.cpu.regs.DBR = (uint8_t)(value & 0xff);
        break;
    case MachineProperty::RegPBR:
        machine_.cpu.regs.PBR = (uint8_t)(value & 0xff);
        break;
    case MachineProperty::RegPC:
        machine_.cpu.regs.PC = (uint16_t)(value & 0xff);
        break;
    };
}

void ClemensBackend::onCommandReset() {
    machine_.cpu.pins.resbIn = false;
    machine_.resb_counter = 3;
    mockingboard_ = findMockingboardCard(&mmio_);
}

void ClemensBackend::onCommandRun() { stepsRemaining_ = std::nullopt; }

void ClemensBackend::onCommandBreakExecution() { stepsRemaining_ = 0; }

void ClemensBackend::onCommandStep(unsigned count) { stepsRemaining_ = count; }

void ClemensBackend::onCommandAddBreakpoint(const ClemensBackendBreakpoint &breakpoint) {
    auto range = std::equal_range(
        breakpoints_.begin(), breakpoints_.end(), breakpoint,
        [](const ClemensBackendBreakpoint &breakpoint, const ClemensBackendBreakpoint &newBp) {
            return breakpoint.address < newBp.address;
        });
    while (range.first != range.second) {
        if (range.first->type == breakpoint.type) {
            break;
        }
        range.first++;
    }
    if (range.first == range.second) {
        breakpoints_.emplace(range.second, breakpoint);
    }
}

bool ClemensBackend::onCommandRemoveBreakpoint(int index) {
    if (index < 0) {
        breakpoints_.clear();
        return true;
    }
    if (index >= (int)breakpoints_.size()) {
        return false;
    }
    breakpoints_.erase(breakpoints_.begin() + index);
    return true;
}

void ClemensBackend::onCommandInputEvent(const ClemensInputEvent &inputEvent) {
    if (!clemens_is_initialized_simple(&machine_)) {
        return;
    }
    clemens_input(&mmio_, &inputEvent);
}

bool ClemensBackend::onCommandInsertDisk(ClemensDriveType driveType, std::string diskPath) {
    diskDrives_[driveType].imagePath = diskPath;
    return loadDisk(driveType, false);
}

bool ClemensBackend::onCommandInsertBlankDisk(ClemensDriveType driveType, std::string diskPath) {
    diskDrives_[driveType].imagePath = diskPath;
    return loadDisk(driveType, true);
}

void ClemensBackend::onCommandEjectDisk(ClemensDriveType driveType) {
    diskDrives_[driveType].isEjecting = true;
}

bool ClemensBackend::onCommandWriteProtectDisk(ClemensDriveType driveType, bool wp) {
    auto *drive = clemens_drive_get(&mmio_, driveType);
    if (!drive || !drive->has_disk)
        return false;
    drive->disk.is_write_protected = wp;
    return true;
}

void ClemensBackend::onCommandDebugMemoryPage(uint8_t pageIndex) { debugMemoryPage_ = pageIndex; }

void ClemensBackend::onCommandDebugMemoryWrite(uint16_t addr, uint8_t value) {
    clem_write(&machine_, value, addr, debugMemoryPage_, CLEM_MEM_FLAG_NULL);
}

void ClemensBackend::onCommandDebugLogLevel(int logLevel) { logLevel_ = logLevel; }

bool ClemensBackend::onCommandDebugProgramTrace(std::string_view op, std::string_view path) {
    if (programTrace_ == nullptr && op == "on") {
        nextTraceSeq_ = 0;
        programTrace_ = std::make_unique<ClemensProgramTrace>();
        programTrace_->enableToolboxLogging(true);
        fmt::print("Program trace enabled\n");
        return true;
    }
    bool ok = true;
    if (programTrace_ != nullptr && !path.empty()) {
        //  save if a path was supplied
        auto exportPath = std::filesystem::path(config_.traceRootPath) / path;
        ok = programTrace_->exportTrace(exportPath.string().c_str());
        if (ok) {
            programTrace_->reset();
            fmt::print("Exported program trace to '{}'.\n", exportPath.string());
        } else {
            fmt::print("ERROR: failed to export program trace to '{}'.  Trace not cleared.\n",
                       exportPath.string());
        }
    }
    if (programTrace_ != nullptr && op == "off") {
        fmt::print("Program trace disabled\n");
        programTrace_ = nullptr;
    }
    if (programTrace_) {
        if (op == "iwm") {
            programTrace_->enableIWMLogging(!programTrace_->isIWMLoggingEnabled());
            fmt::print("{} tracing = {}\n", op, programTrace_->isIWMLoggingEnabled());
        } else {
            fmt::print("{} tracing is not recognized.\n", op);
        }
    }
    return ok;
}

bool ClemensBackend::onCommandSaveMachine(std::string path) {
    auto outputPath = std::filesystem::path(config_.snapshotRootPath) / path;
    saveBRAM();
    return ClemensSerializer::save(outputPath.string(), &machine_, &mmio_, diskContainers_.size(),
                                   diskContainers_.data(), diskDrives_.data(),
                                   CLEM_SMARTPORT_DRIVE_LIMIT, smartPortDisks_.data(),
                                   smartPortDrives_.data(), breakpoints_);
}

bool ClemensBackend::onCommandLoadMachine(std::string path) {
    auto outputPath = std::filesystem::path(config_.snapshotRootPath) / path;
    bool res = ClemensSerializer::load(
        outputPath.string(), &machine_, &mmio_, diskContainers_.size(), diskContainers_.data(),
        diskDrives_.data(), CLEM_SMARTPORT_DRIVE_LIMIT, smartPortDisks_.data(),
        smartPortDrives_.data(), breakpoints_, &ClemensBackend::unserializeAllocate, this);
    mockingboard_ = findMockingboardCard(&mmio_);
    saveBRAM();
    return res;
}

bool ClemensBackend::onCommandRunScript(std::string command) {
    auto result = interpreter_.parse(command);
    if (result.type == ClemensInterpreter::Result::Ok) {
        interpreter_.execute(this);
    } else if (result.type == ClemensInterpreter::Result::SyntaxError) {
        // CLEM_TERM_COUT.print(TerminalLine::Error, "Syntax Error");
        return false;
    } else {
        //        CLEM_TERM_COUT.print(TerminalLine::Error, "Unrecognized command!");
        return false;
    }
    return true;
}<|MERGE_RESOLUTION|>--- conflicted
+++ resolved
@@ -194,10 +194,18 @@
     }
 
     saveBRAM();
-<<<<<<< HEAD
-    return res;
-}
-
+
+    //  TODO: clemens_mmio_card_eject() will clear the slot but it still needs
+    //        to be destroyed by the app
+    for (int i = 0; i < CLEM_CARD_SLOT_COUNT; ++i) {
+        destroyCard(mmio_.card_slot[i]);
+        mmio_.card_slot[i] = NULL;
+    }
+
+    free(slabMemory_.getHead());
+}
+
+/*
 void ClemensBackend::enableFastEmulation(bool enable) {
     queue(Command{Command::FastEmulation, fmt::format("{}", enable ? 1 : 0)});
 }
@@ -215,18 +223,7 @@
 void ClemensBackend::runScript(std::string command) {
     queue(Command{Command::RunScript, std::move(command)});
 }
-=======
->>>>>>> 30e10196
-
-    //  TODO: clemens_mmio_card_eject() will clear the slot but it still needs
-    //        to be destroyed by the app
-    for (int i = 0; i < CLEM_CARD_SLOT_COUNT; ++i) {
-        destroyCard(mmio_.card_slot[i]);
-        mmio_.card_slot[i] = NULL;
-    }
-
-    free(slabMemory_.getHead());
-}
+*/
 
 //  TODO: Move into Clemens API clemens_mmio_find_card_name()
 static ClemensCard *findMockingboardCard(ClemensMMIO *mmio) {
@@ -372,212 +369,6 @@
     unsigned emulatorRefreshFrequency = 60;
     std::optional<unsigned> hitBreakpoint;
 
-<<<<<<< HEAD
-    double emulatorTimeScalar = 1.0; //  used for fast emulation
-
-    while (!isTerminated) {
-        bool isRunning = !stepsRemaining.has_value() || *stepsRemaining > 0;
-        bool publishState = false;
-        bool updateSeqNo = false;
-
-        std::unique_lock<std::mutex> queuelock(commandQueueMutex_);
-        if (!isRunning) {
-            //  waiting for commands
-            commandQueueCondition_.wait(queuelock, [this] { return !commandQueue_.empty(); });
-        }
-
-        //  TODO: we may just be able to use a vector for the command queue and
-        //        create a local copy of the queue to minimize time spent executing
-        //        commands.   the mutex seems to be used just for adds to the
-        //        command queue.
-        while (!commandQueue_.empty() && !isTerminated) {
-            auto command = commandQueue_.front();
-            commandQueue_.pop_front();
-            bool commandFailed = false;
-
-            switch (command.type) {
-            case Command::Terminate:
-                isTerminated = true;
-                break;
-            case Command::ResetMachine:
-                resetMachine();
-                isMachineReady = true;
-                mockingboard = findMockingboardCard(&mmio_);
-                break;
-            case Command::SetHostUpdateFrequency:
-                emulatorRefreshFrequency = std::stoul(command.operand);
-                if (emulatorRefreshFrequency) {
-                    fixedFrameInterval =
-                        std::chrono::microseconds((long)std::floor(1e6 / emulatorRefreshFrequency));
-                } else {
-                    fixedFrameInterval = std::chrono::microseconds::zero();
-                }
-                break;
-            case Command::RunMachine:
-                stepsRemaining = std::nullopt;
-                isRunning = true;
-                runSampler.reset();
-                break;
-            case Command::StepMachine:
-                *stepsRemaining = stepMachine(command.operand);
-                isRunning = true;
-                runSampler.reset();
-                break;
-            case Command::Publish:
-                publishState = true;
-                break;
-            case Command::InsertDisk:
-                if (!insertDisk(command.operand, false))
-                    commandFailed = true;
-                break;
-            case Command::InsertBlankDisk:
-                if (!insertDisk(command.operand, true))
-                    commandFailed = true;
-                break;
-            case Command::EjectDisk:
-                ejectDisk(command.operand);
-                break;
-            case Command::WriteProtectDisk:
-                writeProtectDisk(command.operand);
-                break;
-            case Command::Input:
-                inputMachine(command.operand);
-                break;
-            case Command::Break:
-                stepsRemaining = 0;
-                break;
-            case Command::AddBreakpoint:
-                if (!addBreakpoint(command.operand))
-                    commandFailed = true;
-                break;
-            case Command::DelBreakpoint:
-                if (!delBreakpoint(command.operand))
-                    commandFailed = true;
-                break;
-            case Command::DebugMemoryPage:
-                debugMemoryPage_ = (uint8_t)(std::stoul(command.operand));
-                break;
-            case Command::WriteMemory:
-                writeMemory(command.operand);
-                break;
-            case Command::DebugLogLevel:
-                logLevel_ = (int)(std::stol(command.operand));
-                break;
-            case Command::DebugMessage:
-                debugMessage = std::move(command.operand);
-                break;
-            case Command::DebugProgramTrace:
-                if (!programTrace(command.operand))
-                    commandFailed = true;
-                break;
-            case Command::SaveMachine:
-                if (!saveSnapshot(command.operand))
-                    commandFailed = true;
-                break;
-            case Command::LoadMachine:
-                if (loadSnapshot(command.operand)) {
-                    mockingboard = findMockingboardCard(&mmio_);
-                } else {
-                    //  TODO: this should force a restart - hopefully the
-                    //        frontend will save the current state prior to loading
-                    //        a new one to avoid data loss.
-                    commandFailed = true;
-                }
-                break;
-            case Command::FastEmulation:
-                if (!enableFastEmulation(command.operand))
-                    commandFailed = true;
-                break;
-            case Command::RunScript:
-                if (!runScriptCommand(command.operand)) {
-                    commandFailed = true;
-                }
-                break;
-            case Command::Undefined:
-                break;
-            }
-
-            if (command.type != Command::Publish && command.type != Command::Input) {
-                //   queue command result
-                ClemensBackendResult commandResult;
-                commandResult.cmd = std::move(command);
-                commandResult.type =
-                    commandFailed ? ClemensBackendResult::Failed : ClemensBackendResult::Succeeded;
-                commandResults.emplace_back(commandResult);
-            }
-        }
-        queuelock.unlock();
-
-        //  TODO: these edge cases seem sloppy - but we'll need to prevent the
-        //        thread from spinning if the machine will not run
-        if (!isMachineReady || emulatorRefreshFrequency == 0) {
-            std::this_thread::sleep_for(std::chrono::milliseconds(15));
-            continue;
-        }
-        //  if isRunning is false, we use a condition var/wait to hold the thread
-        if (isRunning && !isTerminated) {
-            //  Run the emulator in either 'step' or 'run' mode.
-            //
-            //  RUN MODE executes several instructions in time slices to maximize
-            //  performance while providing feedback to the frontend.
-            //
-            //  STEP MODE executes a single instruction and decrements a 'step' counter
-            //
-            //  If neither mode is applicable, the emulator holds and this loop will
-            //  wait for commands from the frontend
-            //
-            areInstructionsLogged_ = stepsRemaining.has_value() && (*stepsRemaining > 0);
-
-            const time_t kEpoch1904To1970Seconds = 2082844800;
-            auto epoch_time_1904 =
-                (std::chrono::system_clock::to_time_t(std::chrono::system_clock::now()) +
-                 kEpoch1904To1970Seconds);
-
-            clemens_rtc_set(&mmio_, (unsigned)epoch_time_1904);
-
-            // TODO: this should be an adaptive scalar to support a variety of devices.
-            // Though if the emulator runs hot (cannot execute the desired cycles in enough time),
-            // that shouldn't matter too much given that this 'speed boost' is meant to be
-            // temporary, and the emulator should catch up once the IWM is inactive.
-            if (clemens_is_drive_io_active(&mmio_) && config_.enableFastEmulation) {
-                emulatorTimeScalar = 8.0;
-            } else {
-                emulatorTimeScalar = 1.0;
-            }
-            auto lastClocksSpent = machine_.tspec.clocks_spent;
-            int64_t clocksPerTimeslice =
-                calculateClocksPerTimeslice(&mmio_, emulatorRefreshFrequency) * emulatorTimeScalar;
-
-            clocksRemainingInTimeslice += clocksPerTimeslice;
-
-            machine_.cpu.cycles_spent = 0;
-            while (clocksRemainingInTimeslice > 0 &&
-                   (!stepsRemaining.has_value() || *stepsRemaining > 0)) {
-                clem_clocks_time_t pre_emulate_time = machine_.tspec.clocks_spent;
-                clemens_emulate_cpu(&machine_);
-                clemens_emulate_mmio(&machine_, &mmio_);
-                clem_clocks_duration_t emulate_step_clocks =
-                    machine_.tspec.clocks_spent - pre_emulate_time;
-                clocksRemainingInTimeslice -= emulate_step_clocks;
-                if (stepsRemaining.has_value()) {
-                    stepsRemaining = *stepsRemaining - 1;
-                }
-                //  TODO: MMIO bypass
-                if (!breakpoints_.empty()) {
-                    if ((hitBreakpoint = checkHitBreakpoint()).has_value()) {
-                        stepsRemaining = 0;
-                        break;
-                    }
-                }
-            } // clocksRemainingInTimeslice
-
-            if (stepsRemaining.has_value() && *stepsRemaining == 0) {
-                //  if we've finished stepping through code, we are also done with our
-                //  timeslice and will wait for a new step/run request
-                clocksRemainingInTimeslice = 0;
-                isRunning = false;
-                areInstructionsLogged_ = false;
-=======
     unsigned emulatorVblsPerFrame = 1; // used for fast emulation
 
     bool isMachineRunning = isRunning();
@@ -622,7 +413,6 @@
             clemens_emulate_mmio(&machine_, &mmio_);
             if (vblActive && !mmio_.vgc.vbl_started) {
                 emulatorVblCounter--;
->>>>>>> 30e10196
             }
             vblActive = mmio_.vgc.vbl_started;
             clem_clocks_duration_t emulate_step_clocks =
