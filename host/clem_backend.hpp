--- conflicted
+++ resolved
@@ -61,63 +61,9 @@
     ClemensBackend(std::string romPathname, const Config &config);
     ~ClemensBackend();
 
-<<<<<<< HEAD
-    //  Queues a command to the backend.   Most commands are processed on the next
-    //  execution frame.  Certain commands may hold the queue (i.e. like wait())
-    //  Priority commands like Cancel or Terminate are pushed to the front,
-    //  overriding commands like Wait.
-    void terminate();
-    //  Issues a soft reset to the machine.   This is roughly equivalent to pressing
-    //  the power button.
-    void reset();
-    //  The host should expect emulator state refreshes at this frequency if in
-    //  run mode
-    void setRefreshFrequency(unsigned hz);
-    //  Clears step mode and enter run mode
-    void run();
-    //  Steps the emulator
-    void step(unsigned count);
-    //  Will issue the publish delegate on the next machine iteration
-    void publish();
-    //  Send host input to the emulator
-    void inputEvent(const ClemensInputEvent &inputEvent);
-    //  Insert disk
-    void insertDisk(ClemensDriveType driveType, std::string diskPath);
-    //  Insert blank disk
-    void insertBlankDisk(ClemensDriveType driveType, std::string diskPath);
-    //  Eject disk
-    void ejectDisk(ClemensDriveType driveType);
-    //  Break
-    void breakExecution();
-    //  Add a breakpoint
-    void addBreakpoint(const ClemensBackendBreakpoint &breakpoint);
-    //  Remove a breakpoint
-    void removeBreakpoint(unsigned index);
-    //  Sets the write protect status on a disk in a drive
-    void writeProtectDisk(ClemensDriveType driveType, bool wp);
-    //  Sets the active debug memory page that can be read from or written to by
-    //  the front end (this value is communicated on publish)
-    void debugMemoryPage(uint8_t pageIndex);
-    //  Write a single byte to machine memory at the current debugMemoryPage
-    void debugMemoryWrite(uint16_t addr, uint8_t value);
-    //  Set logging level
-    void debugLogLevel(int logLevel);
-    //  Send a message to the publish delegate from the frontend
-    void debugMessage(std::string msg);
-    //  Enable a program trace
-    void debugProgramTrace(std::string op, std::string path);
-    //  Save and load the machine
-    void saveMachine(std::string path);
-    void loadMachine(std::string path);
-    //  Enables fast IWM emulation
-    void enableFastEmulation(bool enable);
-
-    void runScript(std::string command);
-=======
     ClemensCommandQueue::DispatchResult
     main(ClemensBackendState &backendState, const ClemensCommandQueue::ResultBuffer &commandResults,
          PublishStateDelegate delegate);
->>>>>>> 30e10196
 
     //  these methods do not queue instructions to execute on the runner
     //  and must be executed instead on the runner thread.  They are made public
@@ -128,28 +74,6 @@
     void assignPropertyToU32(MachineProperty property, uint32_t value);
 
   private:
-<<<<<<< HEAD
-    using Command = ClemensBackendCommand;
-
-    void queue(const Command &cmd);
-    void queueToFront(const Command &cmd);
-
-    void main(PublishStateDelegate publishDelegate);
-    void resetMachine();
-    unsigned stepMachine(const std::string_view &inputParam);
-    bool insertDisk(const std::string_view &inputParam, bool allowBlank);
-    void ejectDisk(const std::string_view &inputParam);
-    bool writeProtectDisk(const std::string_view &inputParam);
-    void writeMemory(const std::string_view &inputParam);
-    void inputMachine(const std::string_view &inputParam);
-    bool addBreakpoint(const std::string_view &inputParam);
-    bool delBreakpoint(const std::string_view &inputParam);
-    bool programTrace(const std::string_view &inputParam);
-    bool saveSnapshot(const std::string_view &inputParam);
-    bool loadSnapshot(const std::string_view &inputParam);
-    bool enableFastEmulation(const std::string_view &inputParam);
-    bool runScriptCommand(const std::string_view &command);
-=======
     void onCommandReset() final;
     void onCommandRun() final;
     void onCommandBreakExecution() final;
@@ -168,7 +92,6 @@
     bool onCommandSaveMachine(std::string path) final;
     bool onCommandLoadMachine(std::string path) final;
     bool onCommandRunScript(std::string command) final;
->>>>>>> 30e10196
 
     std::optional<unsigned> checkHitBreakpoint();
     bool isRunning() const;
