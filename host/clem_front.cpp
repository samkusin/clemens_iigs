--- conflicted
+++ resolved
@@ -1241,15 +1241,9 @@
         if (!saveSnapshotMode_.isStarted()) {
             saveSnapshotMode_.start(backendQueue_, frameReadState_.isRunning);
         }
-<<<<<<< HEAD
-        if (saveSnapshotMode_.frame(width, height, backend_.get())) {
-            saveSnapshotMode_.stop(backend_.get());
-            setGUIMode(GUIMode::Emulator);
-=======
         if (saveSnapshotMode_.frame(width, height, backendQueue_)) {
             saveSnapshotMode_.stop(backendQueue_);
             guiMode_ = GUIMode::Emulator;
->>>>>>> 30e10196
         }
         break;
     case GUIMode::LoadSnapshot:
@@ -1257,10 +1251,9 @@
             loadSnapshotMode_.start(backendQueue_, backendConfig_.snapshotRootPath,
                                     frameReadState_.isRunning);
         }
-<<<<<<< HEAD
-        if (loadSnapshotMode_.frame(width, height, backend_.get())) {
-            loadSnapshotMode_.stop(backend_.get());
-            setGUIMode(GUIMode::Emulator);
+        if (loadSnapshotMode_.frame(width, height, backendQueue_)) {
+            loadSnapshotMode_.stop(backendQueue_);
+            guiMode_ = GUIMode::Emulator;
         }
         break;
     case GUIMode::Settings:
@@ -1273,11 +1266,6 @@
                 config_.save();
             }
             setGUIMode(GUIMode::Emulator);
-=======
-        if (loadSnapshotMode_.frame(width, height, backendQueue_)) {
-            loadSnapshotMode_.stop(backendQueue_);
-            guiMode_ = GUIMode::Emulator;
->>>>>>> 30e10196
         }
         break;
     case GUIMode::RebootEmulator:
@@ -1453,13 +1441,8 @@
     const ImVec2 kIconSize(24.0f, 24.0f);
     ImGui::Spacing();
     ImGui::PushStyleVar(ImGuiStyleVar_ItemSpacing,
-<<<<<<< HEAD
                         ImVec2(style.ItemSpacing.x * 1.25f, style.ItemSpacing.y));
-    if (backend_) {
-=======
-                        ImVec2(style.ItemSpacing.x * 1.5f, style.ItemSpacing.y));
     if (isBackendRunning()) {
->>>>>>> 30e10196
         ImGui::PushStyleColor(ImGuiCol_Button, IM_COL32(0, 255, 0, 192));
         ImGui::PushStyleColor(ImGuiCol_ButtonHovered, IM_COL32(128, 255, 128, 255));
         ImGui::PushStyleColor(ImGuiCol_ButtonActive, IM_COL32(255, 255, 255, 255));
@@ -1496,15 +1479,7 @@
     if (ClemensHostImGui::IconButton(
             "Settings", ClemensHostStyle::getImTextureOfAsset(ClemensHostAssets::kSettings),
             kIconSize)) {
-<<<<<<< HEAD
         setGUIMode(GUIMode::Settings);
-=======
-        if (isBackendRunning() && !isEmulatorStarting()) {
-            if (!delayRebootTimer_.has_value()) {
-                rebootInternal();
-            }
-        }
->>>>>>> 30e10196
     }
     if (ImGui::IsItemHovered(ImGuiHoveredFlags_DelayNormal)) {
         ImGui::SetTooltip("Settings");
@@ -1699,7 +1674,6 @@
 
     ImGui::SameLine(dividerXPos);
     ImGui::SeparatorEx(ImGuiSeparatorFlags_Vertical);
-<<<<<<< HEAD
     ImGui::SameLine();
     ClemensHostImGui::StatusBarField(isCtrlDown ? ClemensHostImGui::StatusBarFlags_Active
                                                 : ClemensHostImGui::StatusBarFlags_Inactive,
@@ -1742,10 +1716,7 @@
                                                    style.WindowBorderSize + style.WindowPadding.y) *
                                                       2;
     const ImVec2 kIconSize(lineHeight, lineHeight);
-    if (backend_) {
-=======
     if (isBackendRunning()) {
->>>>>>> 30e10196
         ImGui::PushStyleColor(ImGuiCol_Button, IM_COL32(0, 255, 0, 192));
         ImGui::PushStyleColor(ImGuiCol_ButtonHovered, IM_COL32(128, 255, 128, 255));
         ImGui::PushStyleColor(ImGuiCol_ButtonActive, IM_COL32(255, 255, 255, 255));
@@ -1753,7 +1724,7 @@
         if (ClemensHostImGui::IconButton(
                 "CycleButton",
                 ClemensHostStyle::getImTextureOfAsset(ClemensHostAssets::kPowerCycle), kIconSize)) {
-            if (!isEmulatorStarting()) {
+            if (isBackendRunning() && !isEmulatorStarting()) {
                 if (!delayRebootTimer_.has_value()) {
                     rebootInternal();
                 }
